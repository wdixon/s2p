--- conflicted
+++ resolved
@@ -193,24 +193,14 @@
     
     
 ############### Registered tests #######################
-<<<<<<< HEAD
-    
-registered_tests = { 'unit_image_keypoints' : (unit_image_keypoints,[]),
-                     'unit_matching' : (unit_matching,[]),
-                     'unit_matches_from_rpc' : (unit_matches_from_rpc,[]),
-                     'end2end_pair' : (end2end, ['testdata/input_pair/config.json','testdata/expected_output/pair/dsm.tif',0.025,1]),
-                     'end2end_triplet' : (end2end, ['testdata/input_triplet/config.json','testdata/expected_output/triplet/dsm.tif',0.05,2]),
-                     'end2end_cluster' : (end2end_cluster, ['testdata/input_triplet/config.json']),
-                     'end2end_mosaic'  : (end2end_mosaic, ['testdata/input_triplet/config.json','testdata/expected_output/triplet/height_map.tif',0.025,1])}
-=======
->>>>>>> 7db058cf
 
 registered_tests = [('unit_image_keypoints', (unit_image_keypoints,[])),
                     ('unit_matching', (unit_matching,[])),
                     ('unit_matches_from_rpc', (unit_matches_from_rpc,[])),
                     ('end2end_pair', (end2end, ['testdata/input_pair/config.json','testdata/expected_output/pair/dsm.tif',0.025,1])),
                     ('end2end_triplet', (end2end, ['testdata/input_triplet/config.json','testdata/expected_output/triplet/dsm.tif',0.05,2])),
-                    ('end2end_cluster', (end2end_cluster, ['testdata/input_triplet/config.json']))]
+                    ('end2end_cluster', (end2end_cluster, ['testdata/input_triplet/config.json'])),
+                    ('end2end_mosaic', (end2end_mosaic, ['testdata/input_triplet/config.json','testdata/expected_output/triplet/height_map.tif',0.025,1]))]
 registered_tests = collections.OrderedDict(registered_tests)
 
 
