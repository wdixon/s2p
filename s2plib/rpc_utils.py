--- conflicted
+++ resolved
@@ -608,19 +608,6 @@
     """
     m, M = altitude_range(rpc1, x, y, w, h, margin_top, margin_bottom)
 
-<<<<<<< HEAD
-    return altitude_range_to_disp_range(m, M, rpc1, rpc2, x, y, w, h, H1, H2, A)
-
-def altitude_range_to_disp_range(m,M,rpc1, rpc2, x, y, w, h, H1, H2, A=None):
-    """
-    Args:
-        m: Min altitude over the tile
-        M: Max altitude over the tile
-        rpc1: an instance of the rpc_model.RPCModel class for the reference
-            image
-        rpc2: an instance of the rpc_model.RPCModel class for the secondary
-            image
-=======
     return altitude_range_to_disp_range(m, M, rpc1, rpc2, x, y, w, h, H1, H2,
                                         A, margin_top, margin_bottom)
 
@@ -632,17 +619,11 @@
         M: max altitude over the tile
         rpc1: instance of the rpc_model.RPCModel class for the reference image
         rpc2: instance of the rpc_model.RPCModel class for the secondary image
->>>>>>> eec3fd1f
         x, y, w, h: four integers defining a rectangular region of interest
             (ROI) in the reference image. (x, y) is the top-left corner, and
             (w, h) are the dimensions of the rectangle.
         H1, H2: rectifying homographies
         A (optional): pointing correction matrix
-<<<<<<< HEAD
-=======
-        margin_top: margin (in meters) to add to the upper bound of the range
-        margin_bottom: margin (negative) to add to the lower bound of the range
->>>>>>> eec3fd1f
 
     Returns:
         the min and max horizontal disparity observed on the 4 corners of the
@@ -654,10 +635,10 @@
     a = np.array([x, x,   x,   x, x+w, x+w, x+w, x+w])
     b = np.array([y, y, y+h, y+h,   y,   y, y+h, y+h])
     c = np.array([m, M,   m,   M,   m,   M,   m,   M])
-    
+
     # compute the disparities of these 8 points
     d = alt_to_disp(rpc1, rpc2, a, b, c, H1, H2, A)
-    
+
     # return min and max disparities
     return np.min(d), np.max(d)
 
